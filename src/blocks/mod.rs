--- conflicted
+++ resolved
@@ -1,5 +1,3 @@
-#![warn(missing_docs)]
-
 mod time;
 mod template;
 mod load;
@@ -7,11 +5,8 @@
 mod cpu;
 mod music;
 mod battery;
-<<<<<<< HEAD
-=======
 mod disk_info;
 mod pacman;
->>>>>>> 4d203b9b
 
 use self::time::*;
 use self::template::*;
@@ -20,17 +15,15 @@
 use self::load::*;
 use self::memory::*;
 use self::battery::*;
-<<<<<<< HEAD
-=======
 use self::disk_info::*;
 use self::pacman::*;
->>>>>>> 4d203b9b
 
 use super::block::Block;
 use super::scheduler::Task;
 
 extern crate serde_json;
 extern crate dbus;
+
 use serde_json::Value;
 use std::sync::mpsc::Sender;
 
@@ -46,6 +39,7 @@
         "cpu" => boxed!(Cpu::new(config, theme.clone())),
         "pacman" => boxed!(Pacman::new(config, theme.clone())),
         "battery" => boxed!(Battery::new(config, theme.clone())),
+        "disk_info" => boxed!(DiskInfo::new(config, theme.clone())),
         _ => {
             panic!("Not a registered block: {}", name);
         }
