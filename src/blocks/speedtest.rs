use std::time::{Duration, Instant};
use std::process::Command;
use std::thread::spawn;
use std::sync::{Arc, Mutex};
<<<<<<< HEAD
use chan::{r#async, Receiver, Sender};
use crate::scheduler::Task;
=======
use crossbeam_channel::{unbounded, Receiver, Sender};
use scheduler::Task;
>>>>>>> 5bb96e56

use crate::block::{Block, ConfigBlock};
use crate::config::Config;
use crate::de::deserialize_duration;
use crate::errors::*;
use crate::widgets::button::ButtonWidget;
use crate::widget::{I3BarWidget, State};
use crate::input::{I3BarEvent, MouseButton};

use uuid::Uuid;

pub struct SpeedTest {
    vals: Arc<Mutex<(bool, Vec<f32>)>>,
    text: Vec<ButtonWidget>,
    id: String,
    config: SpeedTestConfig,
    send: Sender<()>,
}

#[derive(Deserialize, Debug, Default, Clone)]
#[serde(deny_unknown_fields)]
pub struct SpeedTestConfig {
    /// Update interval in seconds
    #[serde(default = "SpeedTestConfig::default_interval", deserialize_with = "deserialize_duration")]
    pub interval: Duration,

    /// Mode of speed display, true => MB/s, false => Mb/s
    #[serde(default = "SpeedTestConfig::default_bytes")]
    pub bytes: bool,
}

impl SpeedTestConfig {
    fn default_interval() -> Duration {
        Duration::from_secs(1800)
    }

    fn default_bytes() -> bool {
        false
    }
}

fn get_values(bytes: bool) -> Result<String> {
    let mut cmd = Command::new("speedtest-cli");
    cmd.arg("--simple");
    if bytes {
        cmd.arg("--bytes");
    }
    String::from_utf8(
        cmd.output()
            .block_error("speedtest", "could not get speedtest-cli output")?
            .stdout,
    ).block_error("speedtest", "could not parse speedtest-cli output")
}

fn parse_values(output: &str) -> Result<Vec<f32>> {
    let mut vals: Vec<f32> = Vec::with_capacity(3);

    for line in output.lines() {
        let mut word = line.split_whitespace();
        word.next();
        vals.push(word.next()
            .block_error("speedtest", "missing data")?
            .parse::<f32>()
            .block_error("speedtest", "Unable to parse data")?);
    }

    Ok(vals)
}

fn make_thread(recv: Receiver<()>, done: Sender<Task>, values: Arc<Mutex<(bool, Vec<f32>)>>, config: SpeedTestConfig, id: String) {
    spawn(move || loop {
        if !recv.recv().is_err() {
            if let Ok(output) = get_values(config.bytes) {
                if let Ok(vals) = parse_values(&output) {
                    if vals.len() == 3 {
                        let (ref mut update, ref mut values) = *values
                            .lock()
                            .expect("main thread paniced while holding speedtest-values mutex");
                        *values = vals;

                        *update = true;

                        done.send(Task {
                            id: id.clone(),
                            update_time: Instant::now(),
                        });
                    }
                }
            }
        }
    });
}

impl ConfigBlock for SpeedTest {
    type Config = SpeedTestConfig;

    fn new(block_config: Self::Config, config: Config, done: Sender<Task>) -> Result<Self> {
        // Create all the things we are going to send and take for ourselves.
<<<<<<< HEAD
        let (send, recv): (Sender<()>, Receiver<()>) = r#async();
=======
        let (send, recv): (Sender<()>, Receiver<()>) = unbounded();
>>>>>>> 5bb96e56
        let vals = Arc::new(Mutex::new((false, vec![])));
        let id = Uuid::new_v4().simple().to_string();

        // Make the update thread
        make_thread(recv, done, vals.clone(), block_config.clone(), id.clone());

        let ty = if block_config.bytes { "MB/s" } else { "Mb/s" };
        Ok(SpeedTest {
            vals,
            text: vec![
                ButtonWidget::new(config.clone(), &id)
                    .with_icon("ping")
                    .with_text("0ms"),
                ButtonWidget::new(config.clone(), &id)
                    .with_icon("net_down")
                    .with_text(&format!("0{}", ty)),
                ButtonWidget::new(config.clone(), &id)
                    .with_icon("net_up")
                    .with_text(&format!("0{}", ty)),
            ],
            id,
            send,
            config: block_config,
        })
    }
}

impl Block for SpeedTest {
    fn update(&mut self) -> Result<Option<Duration>> {
        let (ref mut updated, ref vals) = *self.vals
            .lock()
            .block_error("speedtest", "mutext poisoned")?;

        if *updated {
            *updated = false;

            if vals.len() == 3 {
                let ty = if self.config.bytes { "MB/s" } else { "Mb/s" };

                self.text[0].set_text(format!("{}ms", vals[0]));
                self.text[1].set_text(format!("{}{}", vals[1], ty));
                self.text[2].set_text(format!("{}{}", vals[2], ty));

                self.text[0].set_state(match_range!(vals[0], default: (State::Critical) {
                            0.0 ; 25.0 => State::Good,
                            25.0 ; 60.0 => State::Info,
                            60.0 ; 100.0 => State::Warning
                }));
            }

            Ok(None)
        } else {
            self.send.send(());
            Ok(Some(self.config.interval))
        }
    }

    fn click(&mut self, e: &I3BarEvent) -> Result<()> {
        if let Some(ref name) = e.name {
            if name.as_str() == self.id && e.button == MouseButton::Left {
                self.send.send(());
            }
        }
        Ok(())
    }

    fn view(&self) -> Vec<&I3BarWidget> {
        let mut new: Vec<&I3BarWidget> = Vec::with_capacity(self.text.len());
        for w in &self.text {
            new.push(w);
        }
        new
    }

    fn id(&self) -> &str {
        &self.id
    }
}<|MERGE_RESOLUTION|>--- conflicted
+++ resolved
@@ -2,13 +2,8 @@
 use std::process::Command;
 use std::thread::spawn;
 use std::sync::{Arc, Mutex};
-<<<<<<< HEAD
-use chan::{r#async, Receiver, Sender};
+use crossbeam_channel::{unbounded, Receiver, Sender};
 use crate::scheduler::Task;
-=======
-use crossbeam_channel::{unbounded, Receiver, Sender};
-use scheduler::Task;
->>>>>>> 5bb96e56
 
 use crate::block::{Block, ConfigBlock};
 use crate::config::Config;
@@ -107,11 +102,7 @@
 
     fn new(block_config: Self::Config, config: Config, done: Sender<Task>) -> Result<Self> {
         // Create all the things we are going to send and take for ourselves.
-<<<<<<< HEAD
-        let (send, recv): (Sender<()>, Receiver<()>) = r#async();
-=======
         let (send, recv): (Sender<()>, Receiver<()>) = unbounded();
->>>>>>> 5bb96e56
         let vals = Arc::new(Mutex::new((false, vec![])));
         let id = Uuid::new_v4().simple().to_string();
 
